--- conflicted
+++ resolved
@@ -14,7 +14,8 @@
   knnr_py,
   knnr_r,
   lm,
-  guanlab_dengkw_pm
+  guanlab_dengkw_pm,
+  simple_mlp
 ]
 
 // construct list of metrics
@@ -29,29 +30,6 @@
 
   main:
 
-<<<<<<< HEAD
-  // construct list of methods
-  methods = [
-    mean_per_gene,
-    random_predict,
-    zeros,
-    solution,
-    knnr_py,
-    knnr_r,
-    lm,
-    lmds_irlba_rf,
-    guanlab_dengkw_pm,
-    simple_mlp
-  ]
-
-  // construct list of metrics
-  metrics = [
-    correlation,
-    mse
-  ]
-
-=======
->>>>>>> abc3434f
   /****************************
    * EXTRACT DATASET METADATA *
    ****************************/
